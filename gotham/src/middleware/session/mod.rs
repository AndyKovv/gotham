--- conflicted
+++ resolved
@@ -10,16 +10,9 @@
 use bincode;
 use cookie::{Cookie, CookieJar};
 use futures::{future, Future};
-<<<<<<< HEAD
 use hyper::header::{HeaderMap, COOKIE, SET_COOKIE};
 use hyper::{Body, Response, StatusCode};
-use rand::Rng;
-=======
-use hyper::header::{Cookie, Headers, SetCookie};
-use hyper::server::Response;
-use hyper::StatusCode;
 use rand::RngCore;
->>>>>>> 3bab5ac6
 use serde::{Deserialize, Serialize};
 
 use super::{Middleware, NewMiddleware};
@@ -1197,6 +1190,7 @@
             .persist_session(identifier.clone(), &bytes)
             .unwrap();
 
+
         let received: Arc<Mutex<Option<u64>>> = Arc::new(Mutex::new(None));
         let r = received.clone();
 
