--- conflicted
+++ resolved
@@ -50,11 +50,18 @@
 /// #         .perform()
 /// #         .unwrap();
 /// #
-/// #     assert_eq!(response.status(), StatusCode::OK);
-/// #     assert!(response.headers().get_raw("X-Request-ID").is_some());
-/// #
-/// #     assert_eq!(response.headers()[CONTENT_TYPE], "text/plain");
-/// #     assert_eq!(response.headers()[CONTENT_LENGTH], BODY.len().to_string());
+/// #     assert_eq!(response.status(), StatusCode::Ok);
+/// #     assert!(response.headers().get::<XRequestId>().is_some());
+/// #
+/// #     assert_eq!(
+/// #         *response.headers().get::<ContentType>().unwrap(),
+/// #         ContentType(mime::TEXT_PLAIN)
+/// #     );
+/// #
+/// #     assert_eq!(
+/// #         *response.headers().get::<ContentLength>().unwrap(),
+/// #         ContentLength(BODY.len() as u64)
+/// #     );
 /// # }
 /// ```
 pub fn create_response(
@@ -207,11 +214,18 @@
 /// #         .perform()
 /// #         .unwrap();
 /// #
-/// #     assert_eq!(response.status(), StatusCode::OK);
-/// #     assert!(response.headers().get_raw("X-Request-ID").is_some());
-/// #
-/// #     assert_eq!(response.headers()[CONTENT_TYPE], "text/plain");
-/// #     assert_eq!(response.headers()[CONTENT_LENGTH], BODY.len().to_string());
+/// #     assert_eq!(response.status(), StatusCode::Ok);
+/// #     assert!(response.headers().get::<XRequestId>().is_some());
+/// #
+/// #     assert_eq!(
+/// #         *response.headers().get::<ContentType>().unwrap(),
+/// #         ContentType(mime::TEXT_PLAIN)
+/// #     );
+/// #
+/// #     assert_eq!(
+/// #         *response.headers().get::<ContentLength>().unwrap(),
+/// #         ContentLength(BODY.len() as u64)
+/// #     );
 /// # }
 /// ```
 pub fn extend_response(
@@ -257,6 +271,7 @@
 /// # use hyper::{Response, StatusCode};
 /// # use gotham::state::State;
 /// # use gotham::helpers::http::response::set_headers;
+/// # use gotham::helpers::http::header::*;
 /// # use gotham::test::TestServer;
 /// #
 /// fn handler(state: State) -> (State, Response) {
@@ -281,28 +296,28 @@
 ///     .perform()
 ///     .unwrap();
 ///
-/// assert_eq!(response.status(), StatusCode::ACCEPTED);
+/// assert_eq!(response.status(), StatusCode::Accepted);
 ///
 /// // e.g.:
 /// // X-Request-Id: 848c651a-fdd8-4859-b671-3f221895675e
-/// assert!(response.headers().get_raw("X-Request-ID").is_some());
+/// assert!(response.headers().get::<XRequestId>().is_some());
 ///
 /// // X-Frame-Options: DENY
 /// assert_eq!(
-///     response.headers().get_raw("X-Frame-Options").unwrap(),
-///     "DENY",
+///     *response.headers().get::<XFrameOptions>().unwrap(),
+///     XFrameOptions::Deny,
 /// );
 ///
 /// // X-XSS-Protection: 1; mode=block
 /// assert_eq!(
-///     response.headers().get_raw("X-XSS-Protection").unwrap(),
-///     "1; mode=block",
+///     *response.headers().get::<XXssProtection>().unwrap(),
+///     XXssProtection::EnableBlock,
 /// );
 ///
 /// // X-Content-Type-Options: nosniff
 /// assert_eq!(
-///     response.headers().get_raw( "X-Content-Type-Options").unwrap(),
-///     "nosniff",
+///     *response.headers().get::<XContentTypeOptions>().unwrap(),
+///     XContentTypeOptions::NoSniff,
 /// );
 /// # }
 /// ```
@@ -319,12 +334,13 @@
 /// # use hyper::header::{CONTENT_LENGTH, CONTENT_TYPE};
 /// # use gotham::state::State;
 /// # use gotham::helpers::http::response::set_headers;
+/// # use gotham::helpers::http::header::*;
 /// # use gotham::test::TestServer;
 /// #
 /// static BODY: &'static [u8] = b"Hello, world!";
 ///
 /// fn handler(state: State) -> (State, Response) {
-///     let mut response = Response::new().with_status(StatusCode::OK).with_body(BODY.to_vec());
+///     let mut response = Response::new().with_status(StatusCode::Ok).with_body(BODY.to_vec());
 ///
 ///     set_headers(
 ///         &state,
@@ -345,30 +361,38 @@
 ///     .perform()
 ///     .unwrap();
 ///
-/// assert_eq!(response.status(), StatusCode::OK);
-/// assert_eq!(response.headers()[CONTENT_TYPE], "text/plain");
-/// assert_eq!(response.headers()[CONTENT_LENGTH], BODY.len().to_string());
+/// assert_eq!(response.status(), StatusCode::Ok);
+///
+/// assert_eq!(
+///     *response.headers().get::<ContentType>().unwrap(),
+///     ContentType(mime::TEXT_PLAIN)
+/// );
+///
+/// assert_eq!(
+///     *response.headers().get::<ContentLength>().unwrap(),
+///     ContentLength(BODY.len() as u64)
+/// );
 /// #
 /// # // e.g.:
 /// # // X-Request-Id: 848c651a-fdd8-4859-b671-3f221895675e
-/// # assert!(response.headers().get_raw("X-Request-ID").is_some());
+/// # assert!(response.headers().get::<XRequestId>().is_some());
 /// #
 /// # // X-Frame-Options: DENY
 /// # assert_eq!(
-/// #     response.headers().get_raw("X-Frame-Options").unwrap(),
-/// #     "DENY",
+/// #     *response.headers().get::<XFrameOptions>().unwrap(),
+/// #     XFrameOptions::Deny,
 /// # );
 /// #
 /// # // X-XSS-Protection: 1; mode=block
 /// # assert_eq!(
-/// #     response.headers().get_raw("X-XSS-Protection").unwrap(),
-/// #     "1; mode=block",
+/// #     *response.headers().get::<XXssProtection>().unwrap(),
+/// #     XXssProtection::EnableBlock,
 /// # );
 /// #
 /// # // X-Content-Type-Options: nosniff
 /// # assert_eq!(
-/// #     response.headers().get_raw("X-Content-Type-Options").unwrap(),
-/// #     "nosniff",
+/// #     *response.headers().get::<XContentTypeOptions>().unwrap(),
+/// #     XContentTypeOptions::NoSniff,
 /// # );
 /// # }
 /// ```
@@ -383,7 +407,6 @@
 
     headers.insert(CONTENT_LENGTH, content_length.parse().unwrap());
 
-<<<<<<< HEAD
     if let Some(mime) = mime {
         headers.insert(CONTENT_TYPE, mime.to_string().parse().unwrap());
     }
@@ -393,17 +416,6 @@
     headers.insert(X_FRAME_OPTIONS, "DENY".parse().unwrap());
     headers.insert(X_XSS_PROTECTION, "1; mode=block".parse().unwrap());
     headers.insert(X_CONTENT_TYPE_OPTIONS, "nosniff".parse().unwrap());
-=======
-    if let Some(mime_type) = mime {
-        headers.set(ContentType(mime_type));
-    }
-
-    headers.set(ContentLength(length.unwrap_or(0)));
-    headers.set(XRequestId(request_id(state).into()));
-    headers.set(XFrameOptions::Deny);
-    headers.set(XXssProtection::EnableBlock);
-    headers.set(XContentTypeOptions::NoSniff);
->>>>>>> 3bab5ac6
 }
 
 /// Sets redirect headers on a given `Response`.
@@ -419,9 +431,10 @@
 /// # use hyper::header::Location;
 /// # use gotham::state::State;
 /// # use gotham::helpers::http::response::set_redirect_headers;
-/// # use gotham::test::TestServer;
-/// fn handler(state: State) -> (State, Response) {
-///     let mut response = Response::new().with_status(StatusCode::PERMANENT_REDIRECT);
+/// # use gotham::helpers::http::header::*;
+/// # use gotham::test::TestServer;
+/// fn handler(state: State) -> (State, Response) {
+///     let mut response = Response::new().with_status(StatusCode::PermanentRedirect);
 ///
 ///     set_redirect_headers(
 ///         &state,
@@ -441,13 +454,13 @@
 ///     .perform()
 ///     .unwrap();
 ///
-/// assert_eq!(response.status(), StatusCode::PERMANENT_REDIRECT);
+/// assert_eq!(response.status(), StatusCode::PermanentRedirect);
 ///
 /// assert_eq!(
 ///     *response.headers().get::<Location>().unwrap(),
 ///     Location::new("http://example.com/somewhere-else")
 /// );
-/// # assert!(response.headers().get_raw("X-Request-ID").is_some());
+/// # assert!(response.headers().get::<XRequestId>().is_some());
 /// # }
 /// ```
 pub fn set_redirect_headers<B, L: Into<Cow<'static, str>>>(
